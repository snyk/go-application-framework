package auth

import (
	"context"
	"errors"
	"fmt"
	"net/http"
	"regexp"
<<<<<<< HEAD

	"github.com/google/uuid"
=======
	"slices"
	"strings"

	"github.com/google/uuid"
	snykError "github.com/snyk/error-catalog-golang-public/snyk"
	patAPI "github.com/snyk/go-application-framework/internal/api/personal_access_tokens/2024-03-19"
	"github.com/snyk/go-application-framework/internal/constants"
	"github.com/snyk/go-application-framework/pkg/configuration"
	"github.com/snyk/go-application-framework/pkg/utils"
>>>>>>> 33274cbf
)

const (
	AUTH_TYPE_TOKEN                = "token"
	AUTH_TYPE_PAT                  = "pat"
	CACHED_PAT_KEY_PREFIX          = "cached_pat"
	CACHED_PAT_IS_VALID_KEY_PREFIX = "cached_pat_is_valid"
	CONFIG_KEY_TOKEN               = "api"      // the snyk config key for api token
	CONFIG_KEY_ENDPOINT            = "endpoint" // the snyk config key for api endpoint
<<<<<<< HEAD
=======
)

const (
	patAPIVersion = "2024-03-19"
>>>>>>> 33274cbf
)

var _ Authenticator = (*tokenAuthenticator)(nil)

type tokenAuthenticator struct {
	tokenFunc func() string
}

func NewTokenAuthenticator(tokenFunc func() string) Authenticator {
	return &tokenAuthenticator{
		tokenFunc: tokenFunc,
	}
}

func (t *tokenAuthenticator) Authenticate() error {
	return nil
}

func (t *tokenAuthenticator) AddAuthenticationHeader(request *http.Request) error {
	if request == nil {
		return fmt.Errorf("request must not be nil")
	}

	token := t.tokenFunc()
	if len(token) > 0 {
		request.Header.Set("Authorization", token)
		request.Header.Set("Session-Token", token)
	}

	return nil
}

func (t *tokenAuthenticator) IsSupported() bool {
	return true
}

func IsAuthTypeToken(token string) bool {
	if _, uuidErr := uuid.Parse(token); uuidErr == nil {
		return true
	}
	return false
}

func IsAuthTypePAT(token string) bool {
	// e.g. snyk_uat.1a2b3c4d.mySuperSecret_Token-Value.aChecksum_123-Value
	patRegex := `^snyk_(?:uat|sat)\.[a-z0-9]{8}\.[a-zA-Z0-9-_]+\.[a-zA-Z0-9-_]+$`
	if matched, err := regexp.MatchString(patRegex, token); err == nil && matched {
		return matched
	}
	return false
}
<<<<<<< HEAD
<<<<<<< HEAD
=======
=======
>>>>>>> 33274cbf

type DeriveEndpointFn func(pat string, config configuration.Configuration, client *http.Client, regions []string) (string, error)

var _ DeriveEndpointFn = DeriveEndpointFromPAT

// DeriveEndpointFromPAT iterates a list of Snyk region URLs and tries to make an authenticated request to the Snyk PAT API
// on success, it will return the correct Snyk endpoint from the given PAT
func DeriveEndpointFromPAT(pat string, config configuration.Configuration, client *http.Client, regionUrls []string) (string, error) {
	var (
		err      error
		errs     error
		endpoint string
	)

	// include the default region as a fallback
	if !slices.Contains(regionUrls, constants.SNYK_DEFAULT_API_URL) {
		regionUrls = append(regionUrls, constants.SNYK_DEFAULT_API_URL)
	}

	for _, url := range regionUrls {
		endpoint, err = deriveEndpoint(pat, config, client, url)
		if err != nil {
			errs = errors.Join(errs, err)
			continue
		}
		break
	}

	if errs != nil && len(endpoint) == 0 {
		return "", errs
	}
<<<<<<< HEAD

=======
>>>>>>> 33274cbf
	return endpoint, nil
}

// deriveEndpoint makes an authenticated request to the Snyk PAT API and returns the correct Snyk endpoint from the given PAT
func deriveEndpoint(token string, config configuration.Configuration, client *http.Client, snykRegionUrl string) (string, error) {
	apiBaseUrl := snykRegionUrl
	if len(apiBaseUrl) == 0 {
		apiBaseUrl = constants.SNYK_DEFAULT_API_URL
	}

	if !strings.HasPrefix(apiBaseUrl, "hidden") {
		apiBaseUrl = fmt.Sprintf("%s/hidden", apiBaseUrl)
	}

	patApiClient, err := patAPI.NewClientWithResponses(apiBaseUrl, patAPI.WithHTTPClient(client))
	if err != nil {
		return "", fmt.Errorf("failed to create PAT API client: %w", err)
	}

	params := &patAPI.GetPatMetadataParams{
		Version: patAPIVersion,
	}

	reqEditors := []patAPI.RequestEditorFn{
		func(ctx context.Context, req *http.Request) error {
			req.Header.Set("Authorization", fmt.Sprintf("token %s", token))
			return nil
		},
	}

	resp, err := patApiClient.GetPatMetadataWithResponse(context.Background(), params, reqEditors...)
	if err != nil {
		return "", snykError.NewUnauthorisedError("failed to validate PAT; either missing or invalid PAT")
	}

	if resp.StatusCode() != http.StatusOK {
		return "", snykError.NewUnauthorisedError(fmt.Sprintf("failed to get PAT metadata (status: %d): %s", resp.StatusCode(), string(resp.Body)))
	}

	patMetadataBody := resp.ApplicationvndApiJSON200
	if patMetadataBody == nil || patMetadataBody.Data.Attributes.Hostname == nil {
		return "", fmt.Errorf("failed to decode PAT metadata response or missing hostname")
	}

	hostname := *patMetadataBody.Data.Attributes.Hostname
	if hostname == "" {
		return "", fmt.Errorf("invalid empty hostname")
	}

	authHost, err := redirectAuthHost(hostname)
	if err != nil {
		return "", err
	}

	validHostRegex := config.GetString(CONFIG_KEY_ALLOWED_HOST_REGEXP)
	if isValid, err := utils.MatchesRegex(authHost, validHostRegex); err != nil || !isValid {
		return "", fmt.Errorf("invalid hostname: %s", authHost)
	}

	endpoint := fmt.Sprintf("https://%s", authHost)

	return endpoint, nil
<<<<<<< HEAD
}
>>>>>>> 4607496 (fix(auth): auth failure when provided multiple pat regions with a valid region)
=======
}
>>>>>>> 33274cbf
<|MERGE_RESOLUTION|>--- conflicted
+++ resolved
@@ -2,14 +2,12 @@
 
 import (
 	"context"
+	"encoding/base64"
+	"encoding/json"
 	"errors"
 	"fmt"
 	"net/http"
 	"regexp"
-<<<<<<< HEAD
-
-	"github.com/google/uuid"
-=======
 	"slices"
 	"strings"
 
@@ -19,7 +17,6 @@
 	"github.com/snyk/go-application-framework/internal/constants"
 	"github.com/snyk/go-application-framework/pkg/configuration"
 	"github.com/snyk/go-application-framework/pkg/utils"
->>>>>>> 33274cbf
 )
 
 const (
@@ -29,14 +26,24 @@
 	CACHED_PAT_IS_VALID_KEY_PREFIX = "cached_pat_is_valid"
 	CONFIG_KEY_TOKEN               = "api"      // the snyk config key for api token
 	CONFIG_KEY_ENDPOINT            = "endpoint" // the snyk config key for api endpoint
-<<<<<<< HEAD
-=======
 )
 
 const (
 	patAPIVersion = "2024-03-19"
->>>>>>> 33274cbf
+	delimiter     = "."
 )
+
+// Claims represents the structure of the PATs claims, it does not represent all the claims; only the ones we need
+type Claims struct {
+	// PAT ID
+	JWTID string `json:"j,omitempty"`
+	// PAT subject ID
+	Subject string `json:"s,omitempty"`
+	// PAT expiry
+	Expiration int64 `json:"e,omitempty"`
+	// Hostname PAT is valid for
+	Hostname string `json:"h,omitempty"`
+}
 
 var _ Authenticator = (*tokenAuthenticator)(nil)
 
@@ -87,11 +94,6 @@
 	}
 	return false
 }
-<<<<<<< HEAD
-<<<<<<< HEAD
-=======
-=======
->>>>>>> 33274cbf
 
 type DeriveEndpointFn func(pat string, config configuration.Configuration, client *http.Client, regions []string) (string, error)
 
@@ -123,10 +125,6 @@
 	if errs != nil && len(endpoint) == 0 {
 		return "", errs
 	}
-<<<<<<< HEAD
-
-=======
->>>>>>> 33274cbf
 	return endpoint, nil
 }
 
@@ -189,9 +187,29 @@
 	endpoint := fmt.Sprintf("https://%s", authHost)
 
 	return endpoint, nil
-<<<<<<< HEAD
-}
->>>>>>> 4607496 (fix(auth): auth failure when provided multiple pat regions with a valid region)
-=======
-}
->>>>>>> 33274cbf
+}
+
+// ExtractClaimsFromPAT accepts a raw PAT string and returns the PAT claims
+func ExtractClaimsFromPAT(raw string) (*Claims, error) {
+	parts := strings.Split(raw, delimiter)
+	if len(parts) != 4 {
+		return nil, fmt.Errorf("invalid number of segments: %d", len(parts))
+	}
+
+	payload, err := base64.RawURLEncoding.DecodeString(parts[2])
+	if err != nil {
+		return nil, fmt.Errorf("failed to decode payload: %w", err)
+	}
+
+	var c Claims
+	if err = json.Unmarshal(payload, &c); err != nil {
+		return nil, fmt.Errorf("failed to unmarshal payload: %w", err)
+	}
+
+	return &Claims{
+		Expiration: c.Expiration,
+		Hostname:   c.Hostname,
+		JWTID:      c.JWTID,
+		Subject:    c.Subject,
+	}, nil
+}