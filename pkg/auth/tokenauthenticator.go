package auth

import (
	"context"
	"errors"
	"fmt"
	"net/http"
	"regexp"
<<<<<<< HEAD

	"github.com/google/uuid"
=======
	"slices"
	"strings"

	"github.com/google/uuid"
	snykError "github.com/snyk/error-catalog-golang-public/snyk"
	patAPI "github.com/snyk/go-application-framework/internal/api/personal_access_tokens/2024-03-19"
	"github.com/snyk/go-application-framework/internal/constants"
	"github.com/snyk/go-application-framework/pkg/configuration"
	"github.com/snyk/go-application-framework/pkg/utils"
>>>>>>> 33274cbf
)

const (
	AUTH_TYPE_TOKEN                = "token"
	AUTH_TYPE_PAT                  = "pat"
	CACHED_PAT_KEY_PREFIX          = "cached_pat"
	CACHED_PAT_IS_VALID_KEY_PREFIX = "cached_pat_is_valid"
	CONFIG_KEY_TOKEN               = "api"      // the snyk config key for api token
	CONFIG_KEY_ENDPOINT            = "endpoint" // the snyk config key for api endpoint
<<<<<<< HEAD
=======
)

const (
	patAPIVersion = "2024-03-19"
>>>>>>> 33274cbf
)

var _ Authenticator = (*tokenAuthenticator)(nil)

type tokenAuthenticator struct {
	tokenFunc func() string
}

func NewTokenAuthenticator(tokenFunc func() string) Authenticator {
	return &tokenAuthenticator{
		tokenFunc: tokenFunc,
	}
}

func (t *tokenAuthenticator) Authenticate() error {
	return nil
}

func (t *tokenAuthenticator) AddAuthenticationHeader(request *http.Request) error {
	if request == nil {
		return fmt.Errorf("request must not be nil")
	}

	token := t.tokenFunc()
	if len(token) > 0 {
		request.Header.Set("Authorization", token)
		request.Header.Set("Session-Token", token)
	}

	return nil
}

func (t *tokenAuthenticator) IsSupported() bool {
	return true
}

func IsAuthTypeToken(token string) bool {
	if _, uuidErr := uuid.Parse(token); uuidErr == nil {
		return true
	}
	return false
}

func IsAuthTypePAT(token string) bool {
	// e.g. snyk_uat.1a2b3c4d.mySuperSecret_Token-Value.aChecksum_123-Value
	patRegex := `^snyk_(?:uat|sat)\.[a-z0-9]{8}\.[a-zA-Z0-9-_]+\.[a-zA-Z0-9-_]+$`
	if matched, err := regexp.MatchString(patRegex, token); err == nil && matched {
		return matched
	}
	return false
}
<<<<<<< HEAD
<<<<<<< HEAD
=======
=======
>>>>>>> 33274cbf

type DeriveEndpointFn func(pat string, config configuration.Configuration, client *http.Client, regions []string) (string, error)

var _ DeriveEndpointFn = DeriveEndpointFromPAT

// DeriveEndpointFromPAT iterates a list of Snyk region URLs and tries to make an authenticated request to the Snyk PAT API
// on success, it will return the correct Snyk endpoint from the given PAT
func DeriveEndpointFromPAT(pat string, config configuration.Configuration, client *http.Client, regionUrls []string) (string, error) {
	var (
		err      error
		errs     error
		endpoint string
	)

	// include the default region as a fallback
	if !slices.Contains(regionUrls, constants.SNYK_DEFAULT_API_URL) {
		regionUrls = append(regionUrls, constants.SNYK_DEFAULT_API_URL)
	}

	for _, url := range regionUrls {
		endpoint, err = deriveEndpoint(pat, config, client, url)
		if err != nil {
			errs = errors.Join(errs, err)
			continue
		}
		break
	}

	if errs != nil && len(endpoint) == 0 {
		return "", errs
	}
<<<<<<< HEAD

=======
>>>>>>> 33274cbf
	return endpoint, nil
}

// deriveEndpoint makes an authenticated request to the Snyk PAT API and returns the correct Snyk endpoint from the given PAT
func deriveEndpoint(token string, config configuration.Configuration, client *http.Client, snykRegionUrl string) (string, error) {
	apiBaseUrl := snykRegionUrl
	if len(apiBaseUrl) == 0 {
		apiBaseUrl = constants.SNYK_DEFAULT_API_URL
	}

	if !strings.HasPrefix(apiBaseUrl, "hidden") {
		apiBaseUrl = fmt.Sprintf("%s/hidden", apiBaseUrl)
	}

	patApiClient, err := patAPI.NewClientWithResponses(apiBaseUrl, patAPI.WithHTTPClient(client))
	if err != nil {
		return "", fmt.Errorf("failed to create PAT API client: %w", err)
	}

	params := &patAPI.GetPatMetadataParams{
		Version: patAPIVersion,
	}

	reqEditors := []patAPI.RequestEditorFn{
		func(ctx context.Context, req *http.Request) error {
			req.Header.Set("Authorization", fmt.Sprintf("token %s", token))
			return nil
		},
	}

	resp, err := patApiClient.GetPatMetadataWithResponse(context.Background(), params, reqEditors...)
	if err != nil {
		return "", snykError.NewUnauthorisedError("failed to validate PAT; either missing or invalid PAT")
	}

	if resp.StatusCode() != http.StatusOK {
		return "", snykError.NewUnauthorisedError(fmt.Sprintf("failed to get PAT metadata (status: %d): %s", resp.StatusCode(), string(resp.Body)))
	}

	patMetadataBody := resp.ApplicationvndApiJSON200
	if patMetadataBody == nil || patMetadataBody.Data.Attributes.Hostname == nil {
		return "", fmt.Errorf("failed to decode PAT metadata response or missing hostname")
	}

	hostname := *patMetadataBody.Data.Attributes.Hostname
	if hostname == "" {
		return "", fmt.Errorf("invalid empty hostname")
	}

	authHost, err := redirectAuthHost(hostname)
	if err != nil {
		return "", err
	}

	validHostRegex := config.GetString(CONFIG_KEY_ALLOWED_HOST_REGEXP)
	if isValid, err := utils.MatchesRegex(authHost, validHostRegex); err != nil || !isValid {
		return "", fmt.Errorf("invalid hostname: %s", authHost)
	}

	endpoint := fmt.Sprintf("https://%s", authHost)

	return endpoint, nil
<<<<<<< HEAD
}
>>>>>>> 4607496 (fix(auth): auth failure when provided multiple pat regions with a valid region)
=======
}
>>>>>>> 33274cbf
<|MERGE_RESOLUTION|>--- conflicted
+++ resolved
@@ -6,10 +6,6 @@
 	"fmt"
 	"net/http"
 	"regexp"
-<<<<<<< HEAD
-
-	"github.com/google/uuid"
-=======
 	"slices"
 	"strings"
 
@@ -19,7 +15,6 @@
 	"github.com/snyk/go-application-framework/internal/constants"
 	"github.com/snyk/go-application-framework/pkg/configuration"
 	"github.com/snyk/go-application-framework/pkg/utils"
->>>>>>> 33274cbf
 )
 
 const (
@@ -29,13 +24,10 @@
 	CACHED_PAT_IS_VALID_KEY_PREFIX = "cached_pat_is_valid"
 	CONFIG_KEY_TOKEN               = "api"      // the snyk config key for api token
 	CONFIG_KEY_ENDPOINT            = "endpoint" // the snyk config key for api endpoint
-<<<<<<< HEAD
-=======
 )
 
 const (
 	patAPIVersion = "2024-03-19"
->>>>>>> 33274cbf
 )
 
 var _ Authenticator = (*tokenAuthenticator)(nil)
@@ -87,11 +79,6 @@
 	}
 	return false
 }
-<<<<<<< HEAD
-<<<<<<< HEAD
-=======
-=======
->>>>>>> 33274cbf
 
 type DeriveEndpointFn func(pat string, config configuration.Configuration, client *http.Client, regions []string) (string, error)
 
@@ -123,10 +110,6 @@
 	if errs != nil && len(endpoint) == 0 {
 		return "", errs
 	}
-<<<<<<< HEAD
-
-=======
->>>>>>> 33274cbf
 	return endpoint, nil
 }
 
@@ -189,9 +172,4 @@
 	endpoint := fmt.Sprintf("https://%s", authHost)
 
 	return endpoint, nil
-<<<<<<< HEAD
-}
->>>>>>> 4607496 (fix(auth): auth failure when provided multiple pat regions with a valid region)
-=======
-}
->>>>>>> 33274cbf
+}