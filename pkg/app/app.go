package app

import (
	"io"
	"log"
	"net/http"
	"os"
	"path/filepath"
	"runtime"
	"strings"

	"github.com/google/uuid"
	"github.com/rs/zerolog"
	zlog "github.com/rs/zerolog/log"

	"github.com/snyk/go-httpauth/pkg/httpauth"

	"github.com/snyk/go-application-framework/internal/api"
	"github.com/snyk/go-application-framework/internal/constants"
	"github.com/snyk/go-application-framework/internal/presenters"
	"github.com/snyk/go-application-framework/internal/utils"
	"github.com/snyk/go-application-framework/pkg/auth"
	"github.com/snyk/go-application-framework/pkg/configuration"
	localworkflows "github.com/snyk/go-application-framework/pkg/local_workflows"
	"github.com/snyk/go-application-framework/pkg/networking/middleware"
	pkg_utils "github.com/snyk/go-application-framework/pkg/utils"
	"github.com/snyk/go-application-framework/pkg/workflow"
)

func defaultFuncOrganizationSlug(engine workflow.Engine, config configuration.Configuration, logger *zerolog.Logger, apiClientFactory func(url string, client *http.Client) api.ApiClient) configuration.DefaultValueFunction {
	callback := func(existingValue interface{}) (interface{}, error) {
		client := engine.GetNetworkAccess().GetHttpClient()
		url := config.GetString(configuration.API_URL)
		apiClient := apiClientFactory(url, client)
		orgId := config.GetString(configuration.ORGANIZATION)
		if len(orgId) == 0 {
			return existingValue, nil
		}
		slugName, err := apiClient.GetSlugFromOrgId(orgId)
		if err != nil {
			logger.Print("Failed to determine default value for \"ORGANIZATION_SLUG\":", err)
		}
		return slugName, nil
	}
	return callback
}

func defaultFuncOrganization(engine workflow.Engine, config configuration.Configuration, logger *zerolog.Logger, apiClientFactory func(url string, client *http.Client) api.ApiClient) configuration.DefaultValueFunction {
	callback := func(existingValue interface{}) (interface{}, error) {
		client := engine.GetNetworkAccess().GetHttpClient()
		url := config.GetString(configuration.API_URL)
		apiClient := apiClientFactory(url, client)
		existingString, ok := existingValue.(string)
		if existingValue != nil && ok && len(existingString) > 0 {
			orgId := existingString
			_, err := uuid.Parse(orgId)
			isSlugName := err != nil
			if isSlugName {
				orgId, err = apiClient.GetOrgIdFromSlug(existingString)
				if err != nil {
					logger.Print("Failed to determine default value for \"ORGANIZATION\":", err)
				} else {
					return orgId, nil
				}
			} else {
				return orgId, nil
			}
		}

		orgId, err := apiClient.GetDefaultOrgId()
		if err != nil {
			logger.Print("Failed to determine default value for \"ORGANIZATION\":", err)
		}

		return orgId, nil
	}
	return callback
}

func defaultFuncApiUrl(engine workflow.Engine, config configuration.Configuration, logger *zerolog.Logger) configuration.DefaultValueFunction {
	callback := func(existingValue interface{}) (interface{}, error) {
		urlString := constants.SNYK_DEFAULT_API_URL

		urlFromOauthToken, err := auth.GetAudienceClaimFromOauthToken(config.GetString(auth.CONFIG_KEY_OAUTH_TOKEN))
		if err != nil {
			logger.Warn().Err(err).Msg("failed to read oauth token")
		}

		if len(urlFromOauthToken) > 0 && len(urlFromOauthToken[0]) > 0 {
			urlString = urlFromOauthToken[0]
<<<<<<< HEAD
=======
		} else if auth.IsAuthTypePAT(config.GetString(configuration.AUTHENTICATION_TOKEN)) {
			regionUrls := config.GetStringSlice(configuration.SNYK_REGION_URLS)
			// prefer the existing value
			if val, ok := existingValue.(string); ok {
				regionUrls = []string{val}
			}
			apiUrl, endpointErr := auth.DeriveEndpointFromPAT(config.GetString(configuration.AUTHENTICATION_TOKEN), config, engine.GetNetworkAccess().GetUnauthorizedHttpClient(), regionUrls)
			if endpointErr != nil {
				logger.Warn().Err(endpointErr).Msg("failed to get api url from pat")
			}
			if len(apiUrl) > 0 {
				urlString = apiUrl
			}
>>>>>>> 33274cbf
		} else if existingValue != nil { // try the configured value as last resort
			if temp, ok := existingValue.(string); ok {
				urlString = temp
			}
		}

		apiString, err := api.GetCanonicalApiUrlFromString(urlString)
		if err != nil {
			logger.Warn().Err(err).Str(configuration.API_URL, urlString).Msg("failed to get api url")
		}
		return apiString, nil
	}
	return callback
}

func defaultInputDirectory() configuration.DefaultValueFunction {
	callback := func(existingValue interface{}) (interface{}, error) {
		if existingValue == nil {
			path, err := os.Getwd()
			if err != nil {
				return "", err
			}
			return path, nil
		} else {
			return existingValue, nil
		}
	}
	return callback
}

func defaultTempDirectory(engine workflow.Engine, config configuration.Configuration, logger *zerolog.Logger) configuration.DefaultValueFunction {
	callback := func(existingValue interface{}) (interface{}, error) {
		version := "0.0.0"
		ri := engine.GetRuntimeInfo()
		if ri != nil && len(ri.GetVersion()) > 0 {
			version = ri.GetVersion()
		}

		if existingValue != nil {
			existingString, ok := existingValue.(string)
			if ok {
				err := pkg_utils.CreateAllDirectories(existingString, version)
				if err != nil {
					logger.Err(err)
				}
			}

			return existingValue, nil
		}

		tmpDir := pkg_utils.GetTemporaryDirectory(config.GetString(configuration.CACHE_PATH), version)
		err := pkg_utils.CreateAllDirectories(tmpDir, version)
		if err != nil {
			logger.Err(err)
		}

		return tmpDir, nil
	}
	return callback
}

func defaultPreviewFeaturesEnabled(engine workflow.Engine) configuration.DefaultValueFunction {
	callback := func(existingValue interface{}) (interface{}, error) {
		if existingValue != nil {
			return existingValue, nil
		}

		ri := engine.GetRuntimeInfo()
		if ri == nil {
			return false, nil
		}

		version := ri.GetVersion()

		if strings.Contains(version, "-preview") || strings.Contains(version, "-dev") {
			return true, nil
		}

		return false, nil
	}
	return callback
}

func defaultMaxNetworkRetryAttempts(engine workflow.Engine) configuration.DefaultValueFunction {
	callback := func(existingValue interface{}) (interface{}, error) {
		const multipleAttempts = 3 // three here is chosen based on other places in the application
		const singleAttempt = 1

		if existingValue != nil {
			return existingValue, nil
		}

		if engine.GetConfiguration().GetBool(configuration.PREVIEW_FEATURES_ENABLED) {
			return multipleAttempts, nil
		}
		return singleAttempt, nil
	}
	return callback
}

func defaultRegionUrls() configuration.DefaultValueFunction {
	callback := func(existingValue interface{}) (interface{}, error) {
		if existingValue != nil {
			if existingString, ok := existingValue.(string); ok {
				return strings.Split(existingString, ","), nil
			}
		}

		return []string{constants.SNYK_DEFAULT_API_URL}, nil
	}
	return callback
}

// initConfiguration initializes the configuration with initial values.
func initConfiguration(engine workflow.Engine, config configuration.Configuration, logger *zerolog.Logger, apiClientFactory func(url string, client *http.Client) api.ApiClient) {
	if logger == nil {
		logger = &zlog.Logger
	}
	if apiClientFactory == nil {
		apiClientFactory = func(url string, client *http.Client) api.ApiClient {
			return api.NewApi(url, client)
		}
	}

	dir, err := utils.SnykCacheDir()
	if err != nil {
		logger.Print("Failed to determine cache directory:", err)
	}

	config.AddDefaultValue(configuration.ANALYTICS_DISABLED, configuration.StandardDefaultValueFunction(false))
	config.AddDefaultValue(configuration.WORKFLOW_USE_STDIO, configuration.StandardDefaultValueFunction(false))
	config.AddDefaultValue(configuration.PROXY_AUTHENTICATION_MECHANISM, configuration.StandardDefaultValueFunction(httpauth.StringFromAuthenticationMechanism(httpauth.AnyAuth)))
	config.AddDefaultValue(configuration.CACHE_PATH, configuration.StandardDefaultValueFunction(dir))
	config.AddDefaultValue(configuration.AUTHENTICATION_SUBDOMAINS, configuration.StandardDefaultValueFunction([]string{"deeproxy"}))
	config.AddDefaultValue(configuration.MAX_THREADS, configuration.StandardDefaultValueFunction(runtime.NumCPU()))
	config.AddDefaultValue(presenters.CONFIG_JSON_STRIP_WHITESPACES, configuration.StandardDefaultValueFunction(true))
	config.AddDefaultValue(auth.CONFIG_KEY_ALLOWED_HOST_REGEXP, configuration.StandardDefaultValueFunction(`^api(\.(.+))?\.snyk|snykgov\.io$`))

	config.AddDefaultValue(configuration.SNYK_REGION_URLS, defaultRegionUrls())

	// set default filesize threshold to 512MB
	config.AddDefaultValue(configuration.IN_MEMORY_THRESHOLD_BYTES, configuration.StandardDefaultValueFunction(constants.SNYK_DEFAULT_IN_MEMORY_THRESHOLD_MB))
	config.AddDefaultValue(configuration.API_URL, defaultFuncApiUrl(engine, config, logger))
	config.AddDefaultValue(configuration.TEMP_DIR_PATH, defaultTempDirectory(engine, config, logger))

	config.AddDefaultValue(configuration.WEB_APP_URL, func(existingValue any) (any, error) {
		canonicalApiUrl := config.GetString(configuration.API_URL)
		appUrl, err := api.DeriveAppUrl(canonicalApiUrl)
		if err != nil {
			logger.Print("Failed to determine default value for \"WEB_APP_URL\":", err)
		}

		return appUrl, nil
	})

	config.AddDefaultValue(configuration.ORGANIZATION, defaultFuncOrganization(engine, config, logger, apiClientFactory))
	config.AddDefaultValue(configuration.ORGANIZATION_SLUG, defaultFuncOrganizationSlug(engine, config, logger, apiClientFactory))

	config.AddDefaultValue(configuration.FF_OAUTH_AUTH_FLOW_ENABLED, func(existingValue any) (any, error) {
		if existingValue == nil {
			return true, nil
		} else {
			return existingValue, nil
		}
	})

	config.AddDefaultValue(configuration.IS_FEDRAMP, func(existingValue any) (any, error) {
		if existingValue == nil {
			return api.IsFedramp(config.GetString(configuration.API_URL)), nil
		} else {
			return existingValue, nil
		}
	})

	config.AddDefaultValue(configuration.INPUT_DIRECTORY, defaultInputDirectory())
	config.AddDefaultValue(configuration.PREVIEW_FEATURES_ENABLED, defaultPreviewFeaturesEnabled(engine))
	config.AddDefaultValue(configuration.CUSTOM_CONFIG_FILES, customConfigFiles(config))
	config.AddDefaultValue(middleware.ConfigurationKeyRetryAttempts, defaultMaxNetworkRetryAttempts(engine))
}

func customConfigFiles(config configuration.Configuration) configuration.DefaultValueFunction {
	return func(existingValue interface{}) (interface{}, error) {
		var files []string
		// last file usually wins if the same values are configured
		// Precedence should be:
		//   1. std files in current folder
		//   2. given global config file
		//   3. std files global

		files = append(files, ".snyk.env")
		files = append(files, ".envrc")
		files = append(files, ".snyk.env."+runtime.GOOS)
		files = append(files, ".envrc."+runtime.GOOS)

		configFile := config.GetString("configfile")
		if configFile != "" {
			files = append(files, configFile)
		}

		home, err := os.UserHomeDir()
		if err != nil {
			return files, err
		}

		files = append(files, filepath.Join(home, "/.snyk.env"))
		return files, nil
	}
}

// CreateAppEngine creates a new workflow engine.
func CreateAppEngine() workflow.Engine {
	discardLogger := log.New(io.Discard, "", 0)
	return CreateAppEngineWithOptions(WithConfiguration(configuration.New()), WithLogger(discardLogger))
}

func CreateAppEngineWithOptions(opts ...Opts) workflow.Engine {
	engine := workflow.NewDefaultWorkFlowEngine()

	for _, opt := range opts {
		opt(engine)
	}

	config := engine.GetConfiguration()
	if config != nil {
		initConfiguration(engine, config, engine.GetLogger(), nil)
	}

	engine.AddExtensionInitializer(localworkflows.Init)
	return engine
}

// Deprecated: Use CreateAppEngineWithOptions instead.
func CreateAppEngineWithLogger(logger *log.Logger) workflow.Engine {
	return CreateAppEngineWithOptions(WithLogger(logger))
}<|MERGE_RESOLUTION|>--- conflicted
+++ resolved
@@ -88,8 +88,6 @@
 
 		if len(urlFromOauthToken) > 0 && len(urlFromOauthToken[0]) > 0 {
 			urlString = urlFromOauthToken[0]
-<<<<<<< HEAD
-=======
 		} else if auth.IsAuthTypePAT(config.GetString(configuration.AUTHENTICATION_TOKEN)) {
 			regionUrls := config.GetStringSlice(configuration.SNYK_REGION_URLS)
 			// prefer the existing value
@@ -103,7 +101,6 @@
 			if len(apiUrl) > 0 {
 				urlString = apiUrl
 			}
->>>>>>> 33274cbf
 		} else if existingValue != nil { // try the configured value as last resort
 			if temp, ok := existingValue.(string); ok {
 				urlString = temp
