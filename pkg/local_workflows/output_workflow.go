--- conflicted
+++ resolved
@@ -25,13 +25,9 @@
 	return err
 }
 
-<<<<<<< HEAD
-func outputWorkflowEntryPoint(invocation workflow.InvocationContext, input []workflow.Data, outputDestination iUtils.OutputDestination) (output []workflow.Data, err error) {
-=======
 // outputWorkflowEntryPoint defines the output entry point
 // the entry point is called by the engine when the workflow is invoked
-func outputWorkflowEntryPoint(invocation workflow.InvocationContext, input []workflow.Data) (output []workflow.Data, err error) {
->>>>>>> fade13b0
+func outputWorkflowEntryPoint(invocation workflow.InvocationContext, input []workflow.Data, outputDestination iUtils.OutputDestination) (output []workflow.Data, err error) {
 	err = nil
 	output = []workflow.Data{}
 
