--- conflicted
+++ resolved
@@ -28,13 +28,8 @@
 	ignoreEditWorkflowName   = "ignore.edit"
 	ignoreDeleteWorkflowName = "ignore.delete"
 
-<<<<<<< HEAD
 	FindingsIdKey         = "finding-id"
-	findingsIdDescription = "Findings Id"
-=======
-	FindingsIdKey         = "id"
 	findingsIdDescription = "Finding Id"
->>>>>>> ef785a71
 
 	IgnoreIdKey         = "ignore-id"
 	IgnoreIdDescription = "Ignore Id"
