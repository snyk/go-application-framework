package workflow

import (
	"fmt"
	"net/http"
	"net/url"
	"strings"
	"sync"

	"github.com/rs/zerolog"
	zlog "github.com/rs/zerolog/log"
	"github.com/spf13/pflag"

	"github.com/snyk/go-application-framework/pkg/analytics"
	"github.com/snyk/go-application-framework/pkg/configuration"
	"github.com/snyk/go-application-framework/pkg/networking"
	"github.com/snyk/go-application-framework/pkg/runtimeinfo"
	"github.com/snyk/go-application-framework/pkg/ui"
)

// EngineImpl is the default implementation of the Engine interface.
type EngineImpl struct {
	extensionInitializer []ExtensionInit
	workflows            map[string]Entry
	config               configuration.Configuration
	analytics            analytics.Analytics
	networkAccess        networking.NetworkAccess
	initialized          bool
	logger               *zerolog.Logger
	ui                   ui.UserInterface
	runtimeInfo          runtimeinfo.RuntimeInfo

	mu                sync.Mutex
	invocationCounter int
}

var _ Engine = (*EngineImpl)(nil)

func (e *EngineImpl) GetLogger() *zerolog.Logger {
	return e.logger
}

func (e *EngineImpl) SetLogger(logger *zerolog.Logger) {
	e.mu.Lock()
	defer e.mu.Unlock()
	e.logger = logger

	if e.networkAccess != nil {
		e.networkAccess.SetLogger(logger)
	}
}

func (e *EngineImpl) SetConfiguration(config configuration.Configuration) {
	e.mu.Lock()
	defer e.mu.Unlock()
	e.config = config

	if e.networkAccess != nil {
		e.networkAccess.SetConfiguration(config)
	}
}

// NewWorkflowIdentifier creates a new workflow identifier represented in parsed URL format.
// It accepts a command param which is converted to a dot separated string and used as the host part of the URL.
func NewWorkflowIdentifier(command string) Identifier {
	dotSeparatedCommand := strings.ReplaceAll(command, " ", ".")
	id := url.URL{Scheme: "flw", Host: dotSeparatedCommand}
	return &id
}

// GetCommandFromWorkflowIdentifier returns the command string from a workflow identifier.
// It returns an empty string if the identifier is not a workflow identifier.
//
//goland:noinspection GoUnusedExportedFunction
func GetCommandFromWorkflowIdentifier(id Identifier) string {
	if id != nil && id.Scheme == "flw" {
		spaceSeparatedCommand := strings.ReplaceAll(id.Host, ".", " ")
		return spaceSeparatedCommand
	} else {
		return ""
	}
}

// NewTypeIdentifier creates a new type identifier represented in parsed URL format.
// It accepts a workflow identifier and a data type string which is used as the path part of the URL.
func NewTypeIdentifier(workflowID Identifier, dataType string) Identifier {
	id := *workflowID
	id.Scheme = "tpe"
	id.Path = dataType
	return &id
}

// NewWorkFlowEngine is an implementation of the Engine interface.
// It is called when creating a new app engine via CreateAppEngine().
func NewWorkFlowEngine(configuration configuration.Configuration) Engine {
	engine := NewDefaultWorkFlowEngine()
	engine.SetConfiguration(configuration)
	return engine
}

// NewDefaultWorkFlowEngine is an implementation of the Engine interface.
func NewDefaultWorkFlowEngine() Engine {
	engine := &EngineImpl{
		workflows:            make(map[string]Entry),
		initialized:          false,
		extensionInitializer: make([]ExtensionInit, 0),
		invocationCounter:    0,
		logger:               &zlog.Logger,
		config:               configuration.New(),
		ui:                   ui.DefaultUi(),
	}
	return engine
}

// Init initializes the engine by setting up the necessary defaults.
func (e *EngineImpl) Init() error {
	var err error

	e.mu.Lock()
	e.invocationCounter = 0
	e.mu.Unlock()

	_ = e.GetNetworkAccess()

	for i := range e.extensionInitializer {
		err = e.extensionInitializer[i](e)
		if err != nil {
			return err
		}
	}

	// later scan here for extension binaries

	if e.analytics == nil {
		e.analytics = e.initAnalytics()
	}

	if err == nil {
		e.initialized = true
	}

	return err
}

func (e *EngineImpl) initAnalytics() analytics.Analytics {
	a := analytics.New()
	a.SetIntegration(e.config.GetString(configuration.INTEGRATION_NAME), e.config.GetString(configuration.INTEGRATION_VERSION))
	a.SetApiUrl(e.config.GetString(configuration.API_URL))
	a.SetOrg(e.config.GetString(configuration.ORGANIZATION))
	a.SetClient(func() *http.Client {
		return e.networkAccess.GetHttpClient()
	})

	return a
}

// Register registers a new workflow entry with the engine.
// In order to register a workflow, the following parameters are required:
// - id: the workflow identifier
// - config: the configuration options for the workflow
// - entryPoint: the entry point function for the workflow
func (e *EngineImpl) Register(id Identifier, config ConfigurationOptions, entryPoint Callback) (Entry, error) {
	if entryPoint == nil {
		return nil, fmt.Errorf("EntryPoint must not be nil")
	}

	if config == nil {
		return nil, fmt.Errorf("config must not be nil")
	}

	if id == nil {
		return nil, fmt.Errorf("ID must not be nil")
	}

	entry := &EntryImpl{
		visible:        true,
		expectedConfig: config,
		entryPoint:     entryPoint,
	}

	tmp := id.String()
	e.workflows[tmp] = entry

	flagset := FlagsetFromConfigurationOptions(config)
	if flagset != nil {
		err := e.config.AddFlagSet(flagset)
		if err != nil {
			return nil, err
		}
	}

	return entry, nil
}

// GetWorkflows returns a list of all registered workflows.
func (e *EngineImpl) GetWorkflows() []Identifier {
	var result []Identifier

	for k := range e.workflows {
		u, err := url.Parse(k)
		if err != nil {
			// a panic here is reasonable; how did we register an invalid URL in the first place?
			panic(fmt.Sprintf("invalid workflow url: %q", k))
		}
		result = append(result, u)
	}

	return result
}

// GetWorkflow returns the workflow entry for the given workflow identifier.
func (e *EngineImpl) GetWorkflow(id Identifier) (Entry, bool) {
	workflow, ok := e.workflows[id.String()]
	return workflow, ok
}

// Invoke invokes the workflow with the given identifier.
func (e *EngineImpl) Invoke(id Identifier, options ...InvokeOptions) ([]Data, error) {
	localOptions := invokeOption{}
	for _, option := range options {
		option(&localOptions)
	}

	return e.invokeInternal(id, localOptions)
}

// InvokeWithInput invokes the workflow with the given identifier and input data.
func (e *EngineImpl) InvokeWithInput(id Identifier, input []Data) ([]Data, error) {
	return e.InvokeWithInputAndConfig(id, input, nil)
}

// InvokeWithConfig invokes the workflow with the given identifier and configuration.
func (e *EngineImpl) InvokeWithConfig(id Identifier, config configuration.Configuration) ([]Data, error) {
	return e.InvokeWithInputAndConfig(id, []Data{}, config)
}

// InvokeWithInputAndConfig invokes the workflow with the given identifier, input data and configuration.
func (e *EngineImpl) InvokeWithInputAndConfig(
	id Identifier,
	input []Data,
	config configuration.Configuration,
) ([]Data, error) {
	localOptions := invokeOption{
		config: config,
		input:  input,
	}
	return e.invokeInternal(id, localOptions)
}

// InvokeWithInputAndConfig invokes the workflow with the given identifier, input data and configuration.
func (e *EngineImpl) invokeInternal(
	id Identifier,
	option invokeOption,
) ([]Data, error) {
	var output []Data
	var err error

	if !e.initialized {
		return output, fmt.Errorf("workflow must be initialized with init() before it can be invoked")
	}

	workflow, ok := e.GetWorkflow(id)
	if ok {
		callback := workflow.GetEntryPoint()
		if callback != nil {
			e.mu.Lock()
			e.invocationCounter++

			// prepare logger
			prefix := fmt.Sprintf("%s:%d", id.Host, e.invocationCounter)
			zlogger := e.logger.With().Str("ext", prefix).Logger()

			localUi := e.ui
			localAnalytics := e.analytics

			// prepare configuration
			if option.config == nil {
				option.config = e.config.Clone()
			}

			// prepare networkAccess
			networkAccess := e.networkAccess.Clone()
<<<<<<< HEAD
			networkAccess.SetConfiguration(option.config)

			// create a context object for the invocation
			context := NewInvocationContext(id, option.config, e, networkAccess, zlogger, e.analytics, e.ui)
=======
			networkAccess.SetConfiguration(config)
			e.mu.Unlock()

			// create a context object for the invocation
			context := NewInvocationContext(id, config, e, networkAccess, zlogger, localAnalytics, localUi)
>>>>>>> f23723bf

			// invoke workflow through its callback
			zlogger.Printf("Workflow Start")
			output, err = callback(context, option.input)
			zlogger.Printf("Workflow End")
		}
	} else {
		err = fmt.Errorf("workflow '%v' not found", id)
	}

	return output, err
}

// GetAnalytics returns the analytics object.
func (e *EngineImpl) GetAnalytics() analytics.Analytics {
	return e.analytics
}

// GetNetworkAccess returns the network access object.
func (e *EngineImpl) GetNetworkAccess() networking.NetworkAccess {
	if e.networkAccess == nil {
		e.networkAccess = networking.NewNetworkAccess(e.config)
		e.networkAccess.SetLogger(e.logger)
	}

	return e.networkAccess
}

// AddExtensionInitializer adds an extension initializer to the engine.
func (e *EngineImpl) AddExtensionInitializer(initializer ExtensionInit) {
	e.extensionInitializer = append(e.extensionInitializer, initializer)
}

// GetConfiguration returns the configuration object.
func (e *EngineImpl) GetConfiguration() configuration.Configuration {
	return e.config
}

func (e *EngineImpl) GetUserInterface() ui.UserInterface {
	return e.ui
}

func (e *EngineImpl) SetUserInterface(userInterface ui.UserInterface) {
	e.ui = userInterface
}

func (e *EngineImpl) GetRuntimeInfo() runtimeinfo.RuntimeInfo {
	return e.runtimeInfo
}

func (e *EngineImpl) SetRuntimeInfo(ri runtimeinfo.RuntimeInfo) {
	e.runtimeInfo = ri
}

// GetGlobalConfiguration returns the global configuration options.
//
//goland:noinspection GoUnusedExportedFunction
func GetGlobalConfiguration() ConfigurationOptions {
	globalFLags := pflag.NewFlagSet("global", pflag.ContinueOnError)
	globalFLags.String(configuration.ORGANIZATION, "", "")
	globalFLags.BoolP(configuration.DEBUG, "d", false, "")
	globalFLags.Bool(configuration.INSECURE_HTTPS, false, "")
	return ConfigurationOptionsFromFlagset(globalFLags)
}<|MERGE_RESOLUTION|>--- conflicted
+++ resolved
@@ -280,18 +280,11 @@
 
 			// prepare networkAccess
 			networkAccess := e.networkAccess.Clone()
-<<<<<<< HEAD
 			networkAccess.SetConfiguration(option.config)
+			e.mu.Unlock()
 
 			// create a context object for the invocation
-			context := NewInvocationContext(id, option.config, e, networkAccess, zlogger, e.analytics, e.ui)
-=======
-			networkAccess.SetConfiguration(config)
-			e.mu.Unlock()
-
-			// create a context object for the invocation
-			context := NewInvocationContext(id, config, e, networkAccess, zlogger, localAnalytics, localUi)
->>>>>>> f23723bf
+			context := NewInvocationContext(id, option.config, e, networkAccess, zlogger, localAnalytics, localUi)
 
 			// invoke workflow through its callback
 			zlogger.Printf("Workflow Start")
